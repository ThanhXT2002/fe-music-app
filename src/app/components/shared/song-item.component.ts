--- conflicted
+++ resolved
@@ -9,11 +9,67 @@
 @Component({
   selector: 'app-song-item',
   template: `
-<<<<<<< HEAD
-        <div
-=======
+    <!-- <div
+      class="song-item bg-white dark:bg-gray-800 rounded-lg p-3 shadow-sm hover:shadow-md transition-all duration-200 cursor-pointer"
+      (click)="onPlay()"
+      (contextmenu)="onShowMenu($event)"
+    >
+      <div class="flex items-center space-x-3">
+        <div class="relative flex-shrink-0">
+          <img
+            [src]="song.thumbnail || 'assets/images/default-song.png'"
+            [alt]="song.title"
+            class="w-12 h-12 rounded-lg object-cover"
+          />
+          <div
+            class="absolute inset-0 bg-black bg-opacity-30 rounded-lg flex items-center justify-center opacity-0 hover:opacity-100 transition-opacity"
+          >
+            <i class="fas fa-play text-white text-sm"></i>
+          </div>
+        </div>
+        <div class="flex-1 min-w-0">
+          <h3 class="font-medium text-gray-900 dark:text-white truncate">
+            {{ song.title }}
+          </h3>
+          <p
+            *ngIf="showArtist"
+            class="text-sm text-gray-500 dark:text-gray-400 truncate"
+          >
+            {{ song.artist }}
+          </p>
+          <div class="flex items-center space-x-2 mt-1">
+            <span
+              *ngIf="showAlbum && song.album"
+              class="text-xs text-gray-400 dark:text-gray-500"
+              >{{ song.album }}</span
+            >
+          </div>
+        </div>
+
+        <div class="flex items-center space-x-2">
+          <button
+            (click)="onToggleFavorite($event)"
+            class="p-2 hover:bg-gray-100 dark:hover:bg-gray-700 rounded-full transition-colors"
+            [class.text-red-500]="song.isFavorite"
+            [class.text-gray-400]="!song.isFavorite"
+          >
+            <i [class]="song.isFavorite ? 'fas fa-heart' : 'far fa-heart'"></i>
+          </button>
+
+          <span class="text-xs text-gray-400 dark:text-gray-500 min-w-0">
+            {{ formatDuration(song.duration) }}
+          </span>
+          <button
+            (click)="onShowMenu($event)"
+            class="p-2 hover:bg-gray-100 dark:hover:bg-gray-700 rounded-full transition-colors text-gray-400 dark:text-gray-500"
+          >
+            <i class="fas fa-ellipsis-h"></i>
+          </button>
+        </div>
+      </div>
+    </div> -->
+
     <div
->>>>>>> 4dcc932e
       (click)="onPlay()"
       (contextmenu)="onShowMenu($event)"
       class="bg-white dark:bg-gray-800 rounded-lg p-3 shadow-sm border border-gray-200 dark:border-gray-700 mb-2"
