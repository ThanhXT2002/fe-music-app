<!-- Main Player Container -->
<div
  class="player-container h-screen bg-gradient-to-br from-purple-900 via-blue-900 to-indigo-900 text-white relative overflow-hidden"
>
  <!-- Background Album Art -->
  <div class="absolute inset-0 opacity-50">
    @if (currentSong()?.thumbnail) {
    <img
      [src]="currentSong()!.thumbnail"
      [alt]="currentSong()!.title"
      class="w-full h-full object-cover blur-lg scale-110"
    />
    }
  </div>

  <!-- Header -->
  <div class="relative z-10 flex items-center justify-between p-4">
    <button
      (click)="closeModal()"
      class="h-10 w-10 flex items-center justify-center rounded-full backdrop-blur-sm hover:bg-black/30 transition-colors"
    >
      <i class="fa-solid fa-chevron-down text-xl"></i>
    </button>

    <div class="text-center">
      <p class="text-sm opacity-75">NOW PLAYING</p>
      <p class="font-medium">{{currentSong()?.album || ' _ ____ _ '}}</p>
    </div>

    <button
      class="h-10 w-10 flex items-center justify-center rounded-full backdrop-blur-sm hover:bg-black/30 transition-colors"
    >
      <i class="fa-solid fa-bars text-xl"></i>
    </button>
  </div>

  <!-- Main Content -->
  <div
    class="relative z-10 flex flex-col h-[calc(100%-4rem)] px-6 pb-6 justify-between"
  >
    <!-- Album Art -->
    <div class="flex-1 flex items-center justify-center my-4">
      <div
        class="w-[90%] aspect-square rounded-full overflow-hidden shadow-2xl"
        [ngClass]="{
          'spin-with-fill': true,
          'spin-paused': !isPlaying()
        }"
      >
        @if (currentSong()?.thumbnail) {
        <img
          [src]="currentSong()!.thumbnail"
          [alt]="currentSong()!.title"
          class="w-full h-full object-cover"
        />
        } @else {
        <div class="w-full h-full flex items-center justify-center">
          <i
            class="fa-solid fa-compact-disc text-[20rem] bg-gradient-to-r from-purple-500 to-pink-500 bg-clip-text text-transparent"
          ></i>
        </div>
        }
      </div>
    </div>

    <!-- Song Info -->
    <div class="text-center mb-6">
      <h1 class="font-medium mb-2 text-white">
        {{ currentSong()?.title || 'No song selected' }}
      </h1>
      <p class="text-lg text-white/70">
        {{ currentSong()?.artist || 'Unknown Artist' }}
      </p>
    </div>

    <!-- Progress Bar -->
    <div class="mb-8">
      <div
        class="flex items-center justify-between text-sm text-white/70 mb-5 px-5"
      >
        <button><i class="fa-solid fa-share-nodes text-lg"></i></button>
<<<<<<< HEAD
        <button
        (click)="toggleFavorite()"
        >
          <i class="fa-solid fa-heart text-lg"
          [ngClass]="currentSong()?.isFavorite ? 'text-red-500' : 'text-white/70'"></i>
=======
        <button (click)="toggleFavorite()">
          <i
            class="fa-solid fa-heart text-lg"
            [ngClass]="currentSong()?.isFavorite ? 'text-red-500' : 'text-white/70'"
          ></i>
>>>>>>> da27ff16
        </button>
      </div>
      <!-- Enhanced Progress Bar -->
      <div class="relative px-2 enhanced-progress-bar">
        <!-- Main Progress Container -->
        <div
          #progressContainer
          data-progress-container
          class="progress-track relative h-2 bg-white/10 rounded-full cursor-pointer group overflow-visible"
          (click)="onProgressClick($event)"
          (mousedown)="onProgressStart($event)"
          (touchstart)="onProgressStart($event)"
          (mousemove)="onProgressMove($event)"
          (touchmove)="onProgressMove($event)"
          (mouseup)="onProgressEnd($event)"
          (touchend)="onProgressEnd($event)"
          (mouseleave)="onProgressLeave()"
        >
          <!-- Buffer Bar (đã preload) -->
          <div
            class="progress-buffer absolute h-full rounded-full"
            [style.width.%]="bufferProgress()"
          ></div>

          <!-- Progress Bar (đã nghe) -->
          <div
            class="progress-fill absolute h-full rounded-full"
            [class.dragging]="isDragging()"
            [style.width.%]="progress()"
          ></div>

          <!-- Hover Preview -->
          <div
            *ngIf="hoverProgress() >= 0"
            class="progress-hover absolute h-full rounded-full pointer-events-none"
            [style.width.%]="hoverProgress()"
          ></div>

          <!-- Thumb (điểm kéo) -->
          <div
            class="progress-thumb absolute w-4 h-4 rounded-full transform -translate-y-1/2 top-1/2 -translate-x-1/2"
            [class.opacity-0]="!isHoveringProgress() && !isDragging()"
            [class.opacity-100]="isHoveringProgress() || isDragging()"
            [class.dragging]="isDragging()"
            [style.left.%]="progress()"
          ></div>

          <!-- Time Preview Tooltip -->
          <div
            *ngIf="hoverProgress() >= 0"
            class="time-tooltip absolute bottom-6 transform -translate-x-1/2 pointer-events-none whitespace-nowrap"
            [style.left.%]="hoverProgress()"
          >
            {{ formatTime((hoverProgress() / 100) * duration()) }}
          </div>
        </div>

        <!-- Time Markers -->
        <div
          class="flex items-center justify-between text-sm text-white/70 mt-3"
        >
          <span>{{ progressTime() }}</span>
          <span>{{ durationTime() }}</span>
        </div>
      </div>
    </div>

    <!-- Main Controls -->
    <div class="flex items-center justify-around w-full mb-10">
      <!-- Shuffle -->
      <button
        (click)="toggleShuffle()"
        [class]="getShuffleColor()"
        class="p-3 rounded-full transition-colors"
      >
        <i class="fas fa-random text-xl"></i>
      </button>

      <!-- Previous -->
      <button
        (click)="previousTrack()"
        class="!w-10 !h-10 rounded-full transition-colors"
      >
        <i class="fas fa-step-backward text-2xl"></i>
      </button>

      <!-- Play/Pause -->
      <button
        (click)="togglePlayPause()"
        class="!w-14 !h-14 text-white rounded-full flex-shrink-0 flex items-center justify-center hover:scale-105 transition-transform shadow-2xl"
      >
        @if (!isPlaying()) {
        <i class="fas fa-play text-3xl"></i>
        } @else {
        <i class="fas fa-pause text-3xl"></i>
        }
      </button>

      <!-- Next -->
      <button (click)="nextTrack()" class="p-3 rounded-full transition-colors">
        <i class="fas fa-step-forward text-2xl"></i>
      </button>

      <!-- Repeat -->
      <button
        (click)="toggleRepeat()"
        [class]="getRepeatColor()"
        class="p-3 rounded-full transition-colors"
      >
        @if (repeatMode() !== 'one') {
        <i class="fas fa-sync-alt text-xl"></i>
        } @else {
        <i class="fas fa-redo-alt text-xl"></i>
        }
      </button>
    </div>
  </div>
</div><|MERGE_RESOLUTION|>--- conflicted
+++ resolved
@@ -79,19 +79,11 @@
         class="flex items-center justify-between text-sm text-white/70 mb-5 px-5"
       >
         <button><i class="fa-solid fa-share-nodes text-lg"></i></button>
-<<<<<<< HEAD
-        <button
-        (click)="toggleFavorite()"
-        >
-          <i class="fa-solid fa-heart text-lg"
-          [ngClass]="currentSong()?.isFavorite ? 'text-red-500' : 'text-white/70'"></i>
-=======
         <button (click)="toggleFavorite()">
           <i
             class="fa-solid fa-heart text-lg"
             [ngClass]="currentSong()?.isFavorite ? 'text-red-500' : 'text-white/70'"
           ></i>
->>>>>>> da27ff16
         </button>
       </div>
       <!-- Enhanced Progress Bar -->
